# 🚰 YVR Water Fountains

An interactive web application mapping 429+ public drinking fountains across Vancouver and Burnaby, featuring Instagram-integrated reviews, community ratings, and comprehensive moderation system.

**🌐 [View Live Application →](https://yvr-water-fountains.netlify.app)**

> 💡 **Full functionality** (including review submissions) available on Netlify deployment
> 📱 **Read-only version** also available on [GitHub Pages](https://kcarbeck.github.io/yvr-water-fountains/map.html)

This readme now contains the key context for contributors, including testing steps and architecture notes.

![Water Fountains Map](docs/images/map-preview.png)

## ✨ Project Highlights

- 🗺️ **Interactive Mapping**: Responsive web application built with Leaflet.js
- 📊 **Data Engineering**: Custom ETL pipeline processing municipal open data
- 🗃️ **Database Design**: Normalized PostgreSQL schema with PostGIS spatial capabilities
- 📱 **Mobile Optimization**: Touch-friendly interface with bottom sheet navigation
- 📸 **Instagram Integration**: Seamless connection with [@yvrwaterfountains](https://www.instagram.com/yvrwaterfountains/) reviews
- 🛡️ **Moderation System**: Professional review management for public submissions
- 🔧 **DevOps**: Automated deployment pipeline with GitHub Pages

## 🛠️ Technical Implementation

### Frontend Architecture
- **Framework**: Vanilla JavaScript with Leaflet.js for mapping
- **Design**: Mobile-first responsive CSS with modern UI patterns
- **UX**: Conditional popups (desktop) vs bottom sheets (mobile)
- **Script organization**: Map behavior now lives in [`docs/js/map.js`](docs/js/map.js) so the HTML remains simple and the logic is easy to review.

### Backend & Data Pipeline
- **Database**: Supabase (PostgreSQL + PostGIS) for spatial data
- **ETL Process**: Python pipeline transforming UTM coordinates to WGS84
- **Data Sources**: Vancouver and Burnaby municipal open data portals
- **Instagram API**: Automated post ID extraction and metadata collection
- **Review System**: Multi-criteria rating system with moderation workflows
- **Validation**: Automated coordinate bounds checking and duplicate detection

### Database schema & supabase setup
- **core schema**: `supabase/migrations/20241015120000_core_schema.sql` defines `cities`, `sources`, `fountains`, `reviews`, the supporting `admins` table, and the SQL views (`fountain_ratings_view`, `fountain_latest_review_view`, `fountain_overview_view`). run this migration once through the supabase sql editor or `supabase db push` so every environment shares the same structure.
- **row level security**: policies allow the public role to read fountains and approved reviews, create pending reviews, and require that admins exist in the `admins` table before they can moderate data. this keeps public submissions safe even when the anon key is embedded in the client.
- **backfill**: after applying the schema, seed production data by running `SUPABASE_URL=... SUPABASE_SERVICE_ROLE_KEY=... node scripts/backfill_supabase.mjs`. the script reads `data/fountains_processed.geojson` and `data/ratings.csv`, creates missing cities and sources, and imports historical @yvrwaterfountains reviews as approved admin entries.
- **runtime config**: set `window.__ENV = { SUPABASE_URL: 'https://your-project.supabase.co', SUPABASE_ANON_KEY: 'public-anon-key' };` before loading `docs/config.js` (netlify can inject this with an inline script). when those values are present the map and forms use live data; otherwise they gracefully fall back to static geojson.
- **admin workflow**: `docs/admin_review_form.html` and `docs/moderation_dashboard.html` now prompt for supabase email/password. only users listed in the `admins` table can approve, reject, or publish reviews. successful logins immediately update the map because the client reads from `fountain_overview_view`.

### Key Technical Challenges Solved
1. **Coordinate Transformation**: Converted UTM Zone 10N municipal data to web-standard WGS84
2. **Data Normalization**: Unified disparate CSV formats into consistent schema
3. **Instagram Integration**: Seamless workflow for [@yvrwaterfountains](https://www.instagram.com/yvrwaterfountains/) review management
4. **Review Moderation**: Built comprehensive approval/rejection system for public submissions
5. **Multi-Review Architecture**: Support for multiple reviews per fountain with rating aggregation
6. **Spatial Optimization**: Implemented efficient rendering of 429+ map markers
7. **Mobile Performance**: Custom bottom sheet UI with Instagram post previews

## 🧭 Editing the Map Code

- The map logic now lives in [`docs/js/map.js`](docs/js/map.js), which keeps the HTML file light and makes maintenance easier.
- The script uses plain JavaScript with lots of inline explanations, so you can scroll from top to bottom and follow what each helper does.
- Functions that need to be callable from the HTML (for example the links inside popups) are attached to `window` so they stay available without extra setup.
- Error handling is centralized, so if the GeoJSON file fails to load you will see one clear alert instead of partial failures.

### How to Test Changes Manually

1. Open `docs/map.html` in a browser (double-clicking the file works) and make sure the map pins load.
2. Click a fountain marker on desktop to confirm the popup still shows ratings, Instagram previews, and review text.
3. Shrink the browser window below 768px and click a pin to confirm the bottom sheet opens and can be dismissed.
4. Use the "My Location" button to check geolocation permissions, and click the admin gear icon to confirm the new supabase login panel opens with links to the admin tools.

### Admin testing quickstart

1. Visit `docs/admin_review_form.html`, sign in with a supabase admin account, and ensure the loading spinner is replaced with the review form and the map highlights the selected fountain.
2. Submit a test review with a unique instagram url. Because admin reviews are auto-approved you should see the new entry when you refresh `docs/map.html`.
3. Open `docs/moderation_dashboard.html`, sign in with the same account, and approve or reject a pending review. The counters at the top should update immediately after each action.
<<<<<<< HEAD
=======
4. Use the "My Location" button to check geolocation permissions, and try the admin gear icon to make sure the password prompt still appears.
>>>>>>> 5a39b004

## 📊 Project Impact & Results

### Data Successfully Processed
- **429 Public Fountains** mapped across two municipalities
- **Coordinate Accuracy**: All locations validated within Vancouver/Burnaby boundaries
- **Data Integration**: Unified disparate municipal datasets into single schema
- **Performance**: 95% file size reduction through optimization techniques

### User Experience Achievements
- **Cross-Platform Compatibility**: Responsive design works on desktop, tablet, and mobile
- **Accessibility**: Touch-friendly controls and clear visual hierarchy
- **Load Performance**: < 3 second initial load time with 429 map markers
- **Progressive Enhancement**: Graceful degradation for older browsers

## 🔧 Development Methodology

### Problem-Solving Approach
1. **Data Quality Issues**: Implemented validation pipeline catching coordinate anomalies
2. **Performance Optimization**: Built file compression reducing payload by 95%
3. **User Interface Design**: Created adaptive UI (popups vs bottom sheets) based on device capabilities
4. **Deployment Automation**: Established CI/CD workflow with GitHub Pages

### Technical Skills Demonstrated
- **Spatial Data Processing**: UTM to WGS84 coordinate transformation
- **Database Design**: Normalized schema with proper relationships and constraints
- **API Development**: RESTful data endpoints with Supabase
- **Frontend Development**: Modern JavaScript, CSS Grid/Flexbox, responsive design
- **DevOps**: Version control, automated deployment, performance monitoring

## 🎯 Key Features

### For End Users
- **📍 Location Discovery**: Find nearest fountains with geolocation
- **⭐ Multi-Criteria Ratings**: Detailed reviews covering water quality, flow, temperature, cleanliness, and accessibility
- **📸 Instagram Integration**: View linked Instagram posts and reviews from [@yvrwaterfountains](https://www.instagram.com/yvrwaterfountains/)
- **👥 Community Reviews**: Submit public reviews with professional moderation
- **📱 Mobile Experience**: Touch-optimized interface with Instagram post previews
- **🔍 Smart Filtering**: Search by neighborhood, maintainer, or features

### For Developers
- **🔄 ETL Pipeline**: Automated data processing and validation
- **📸 Instagram Workflow**: Streamlined tools for systematically entering Instagram reviews
- **🛡️ Moderation Dashboard**: Professional interface for managing public submissions
- **📊 Analytics**: Track fountain usage patterns and community engagement
- **🛠️ Admin Tools**: Command-line utilities for data management and review moderation
- **📈 Monitoring**: Performance tracking and error handling

## 💼 Professional Context

This project demonstrates proficiency in:

- **Full-Stack Development**: End-to-end application development from data pipeline to user interface
- **Social Media Integration**: Seamless Instagram workflow integration with automated metadata extraction
- **Content Moderation Systems**: Professional review management with approval/rejection workflows
- **Multi-Criteria Rating Systems**: Complex rating aggregation and display across multiple dimensions
- **Spatial Data Engineering**: Working with geographic datasets and coordinate systems
- **API Integration**: Modern backend-as-a-service architecture with Supabase
- **Performance Optimization**: Data compression, lazy loading, and mobile performance
- **User Experience Design**: Responsive design principles and accessibility considerations

### Impact Metrics
- **429 fountains** successfully mapped and validated
- **Instagram Integration** with [@yvrwaterfountains](https://www.instagram.com/yvrwaterfountains/) for systematic review collection
- **Multi-dimensional Rating System** covering 6 criteria (overall, water quality, flow, temperature, cleanliness, accessibility)
- **Professional Moderation Tools** for managing community-submitted reviews
- **Mobile-first design** supporting all modern browsers with Instagram post previews
- **Zero-downtime deployment** via GitHub Pages

---

## 📄 Open Data Attribution

- **Municipal Data**: City of Vancouver & City of Burnaby Open Data Portals
- **Mapping**: OpenStreetMap contributors
- **Infrastructure**: Supabase, GitHub Pages, Leaflet.js

## 📋 License

MIT License - see [LICENSE](LICENSE) for details.

---

**🚀 Built by Katherine Carbeck** | [GitHub](https://github.com/kcarbeck) | [LinkedIn](https://linkedin.com/in/kcarbeck)<|MERGE_RESOLUTION|>--- conflicted
+++ resolved
@@ -72,10 +72,7 @@
 1. Visit `docs/admin_review_form.html`, sign in with a supabase admin account, and ensure the loading spinner is replaced with the review form and the map highlights the selected fountain.
 2. Submit a test review with a unique instagram url. Because admin reviews are auto-approved you should see the new entry when you refresh `docs/map.html`.
 3. Open `docs/moderation_dashboard.html`, sign in with the same account, and approve or reject a pending review. The counters at the top should update immediately after each action.
-<<<<<<< HEAD
-=======
 4. Use the "My Location" button to check geolocation permissions, and try the admin gear icon to make sure the password prompt still appears.
->>>>>>> 5a39b004
 
 ## 📊 Project Impact & Results
 
